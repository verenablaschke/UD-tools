#! /usr/bin/python
# Original code (2015) by Filip Ginter and Sampo Pyysalo.
# DZ 2018-11-04: Porting the validator to Python 3.
import fileinput
import sys
import io
import os.path
import argparse
import logging
import traceback
# According to https://stackoverflow.com/questions/1832893/python-regex-matching-unicode-properties,
# the regex module has the same API as re but it can check Unicode character properties using \p{}
# as in Perl.
#import re
import regex as re
import unicodedata


THISDIR=os.path.dirname(os.path.realpath(os.path.abspath(__file__))) # The folder where this script resides.

# Constants for the column indices
COLCOUNT=10
ID,FORM,LEMMA,UPOS,XPOS,FEATS,HEAD,DEPREL,DEPS,MISC=range(COLCOUNT)
COLNAMES='ID,FORM,LEMMA,UPOS,XPOS,FEATS,HEAD,DEPREL,DEPS,MISC'.split(',')
TOKENSWSPACE=MISC+1 #one extra constant

# Global variables:
curr_line=0 # Current line in the input file
sentence_line=0 # The line in the input file on which the current sentence starts
sentence_id=None # The most recently read sentence id
line_of_first_empty_node=None
line_of_first_enhanced_orphan=None

error_counter={} # key: error type value: error count
warn_on_missing_files=set() # langspec files which you should warn about in case they are missing (can be deprel, edeprel, feat_val, tokens_w_space)
def warn(msg, error_type, lineno=True, nodelineno=0, nodeid=0):
    """
    Print the warning.
    If lineno is True, print the number of the line last read from input. Note
    that once we have read a sentence, this is the number of the empty line
    after the sentence, hence we probably do not want to print it.
    If we still have an error that pertains to an individual node, and we know
    the number of the line where the node appears, we can supply it via
    nodelineno. Nonzero nodelineno means that lineno value is ignored.
    If lineno is False, print the number and starting line of the current tree.
    """
    global curr_fname, curr_line, sentence_line, sentence_id, error_counter, tree_counter, args
    error_counter[error_type] = error_counter.get(error_type, 0)+1
    if not args.quiet:
        if args.max_err>0 and error_counter[error_type]==args.max_err:
            print(('...suppressing further errors regarding ' + error_type), file=sys.stderr)
        elif args.max_err>0 and error_counter[error_type]>args.max_err:
            pass #suppressed
        else:
            if len(args.input)>1: #several files, should report which one
                if curr_fname=="-":
                    fn="(in STDIN) "
                else:
                    fn="(in "+os.path.basename(curr_fname)+") "
            else:
                fn=""
            sent = ''
            node = ''
            # Global variable (last read sentence id): sentence_id
            # Originally we used a parameter sid but we probably do not need to override the global value.
            if sentence_id:
                sent = ' Sent ' + sentence_id
            if nodeid:
                node = ' Node ' + str(nodeid)
            if nodelineno:
                print("[%sLine %d%s%s]: %s" % (fn, nodelineno, sent, node, msg), file=sys.stderr)
            elif lineno:
                print("[%sLine %d%s%s]: %s" % (fn, curr_line, sent, node, msg), file=sys.stderr)
            else:
                print("[%sTree number %d on line %d%s%s]: %s" % (fn, tree_counter, sentence_line, sent, node, msg), file=sys.stderr)

###### Support functions

def is_whitespace(line):
    return re.match(r"^\s+$", line)

def is_word(cols):
    return re.match(r"^[1-9][0-9]*$", cols[ID])

def is_multiword_token(cols):
    return re.match(r"^[1-9][0-9]*-[1-9][0-9]*$", cols[ID])

def is_empty_node(cols):
    return re.match(r"^[0-9]+\.[1-9][0-9]*$", cols[ID])

def parse_empty_node_id(cols):
    m = re.match(r"^([0-9]+)\.([0-9]+)$", cols[ID])
    assert m, 'parse_empty_node_id with non-empty node'
    return m.groups()

def shorten(string):
    return string if len(string) < 25 else string[:20]+'[...]'

def lspec2ud(deprel):
    return deprel.split(':', 1)[0]



#==============================================================================
# Level 1 tests. Only CoNLL-U backbone. Values can be empty or non-UD.
#==============================================================================

sentid_re=re.compile('^# sent_id\s*=\s*(\S+)$')
def trees(inp, tag_sets, args):
    """
    `inp` a file-like object yielding lines as unicode
    `tag_sets` and `args` are needed for choosing the tests

    This function does elementary checking of the input and yields one
    sentence at a time from the input stream.
    """
    global curr_line, sentence_line, sentence_id
    comments=[] # List of comment lines to go with the current sentence
    lines=[] # List of token/word lines of the current sentence
    for line_counter, line in enumerate(inp):
        curr_line=line_counter+1
        line=line.rstrip(u"\n")
        if is_whitespace(line):
            warn('Spurious line that appears empty but is not; there are whitespace characters.', 'Format')
            # We will pretend that the line terminates a sentence in order to avoid subsequent misleading error messages.
            if lines:
                yield comments, lines
                comments=[]
                lines=[]
        elif not line: # empty line
            if lines: # sentence done
                yield comments, lines
                comments=[]
                lines=[]
            else:
                warn('Spurious empty line. Only one empty line is expected after every sentence.', 'Format')
        elif line[0]=='#':
            # We will really validate sentence ids later. But now we want to remember
            # everything that looks like a sentence id and use it in the error messages.
            # Line numbers themselves may not be sufficient if we are reading multiple
            # files from a pipe.
            match = sentid_re.match(line)
            if match:
                sentence_id = match.group(1)
            if not lines: # before sentence
                comments.append(line)
            else:
                warn('Spurious comment line. Comments are only allowed before a sentence.', 'Format')
        elif line[0].isdigit():
            validate_unicode_normalization(line)
            if not lines: # new sentence
                sentence_line=curr_line
            cols=line.split(u"\t")
            if len(cols)!=COLCOUNT:
                warn('The line has %d columns but %d are expected.'%(len(cols), COLCOUNT), 'Format')
            lines.append(cols)
            validate_cols_level1(cols)
            if args.level > 1:
                validate_cols(cols,tag_sets,args)
        else: # A line which is neither a comment nor a token/word, nor empty. That's bad!
            warn("Spurious line: '%s'. All non-empty lines should start with a digit or the # character."%(line), 'Format')
    else: # end of file
        if comments or lines: # These should have been yielded on an empty line!
            warn('Missing empty line after the last tree.', 'Format')
            yield comments, lines

###### Tests applicable to a single row indpendently of the others

def validate_unicode_normalization(text):
    """
    Tests that letters composed of multiple Unicode characters (such as a base
    letter plus combining diacritics) conform to NFC normalization (canonical
    decomposition followed by canonical composition).
    """
    normalized_text = unicodedata.normalize('NFC', text)
    if text != normalized_text:
        # Find the first unmatched character and include it in the report.
        firsti = -1
        firstj = -1
        inpfirst = ''
        nfcfirst = ''
        tcols = text.split("\t")
        ncols = normalized_text.split("\t")
        for i in range(len(tcols)):
            for j in range(len(tcols[i])):
                if tcols[i][j] != ncols[i][j]:
                    firsti = i
                    firstj = j
                    inpfirst = unicodedata.name(tcols[i][j])
                    nfcfirst = unicodedata.name(ncols[i][j])
                    break
            if firsti >= 0:
                break
        warn("Unicode not normalized: %s.character[%d] is %s, should be %s" % (COLNAMES[firsti], firstj, inpfirst, nfcfirst), 'Unicode')

whitespace_re=re.compile('.*\s',re.U)
whitespace2_re=re.compile('.*\s\s', re.U)
def validate_cols_level1(cols):
    """
    Tests that can run on a single line and pertain only to the CoNLL-U file
    format, not to predefined sets of UD tags.
    """
    # Some whitespace may be permitted in FORM, LEMMA and MISC but not elsewhere.
    for col_idx in range(MISC+1):
        if col_idx >= len(cols):
            break # this has been already reported in trees()
        # Must never be empty
        if not cols[col_idx]:
            warn('Empty value in column %s'%(COLNAMES[col_idx]), 'Format')
        else:
            # Must never have leading/trailing whitespace
            if cols[col_idx][0].isspace():
                warn('Initial whitespace not allowed in column %s'%(COLNAMES[col_idx]), 'Format')
            if cols[col_idx][-1].isspace():
                warn('Trailing whitespace not allowed in column %s'%(COLNAMES[col_idx]), 'Format')
            # Must never contain two consecutive whitespace characters
            if whitespace2_re.match(cols[col_idx]):
                warn('Two or more consecutive whitespace characters not allowed in column %s'%(COLNAMES[col_idx]), 'Format')
    # These columns must not have whitespace
    for col_idx in (ID,UPOS,XPOS,FEATS,HEAD,DEPREL,DEPS):
        if col_idx >= len(cols):
            break # this has been already reported in trees()
        if whitespace_re.match(cols[col_idx]):
            warn("White space not allowed in the %s column: '%s'"%(COLNAMES[col_idx], cols[col_idx]), 'Format')
    # Check for the format of the ID value. (ID must not be empty.)
    if not (is_word(cols) or is_empty_node(cols) or is_multiword_token(cols)):
        warn("Unexpected ID format '%s'" % cols[ID], 'Format')

##### Tests applicable to the whole tree

interval_re=re.compile('^([0-9]+)-([0-9]+)$',re.U)
def validate_ID_sequence(tree):
    """
    Validates that the ID sequence is correctly formed.
    """
    words=[]
    tokens=[]
    current_word_id, next_empty_id = 0, 1
    for cols in tree:
        if not is_empty_node(cols):
            next_empty_id = 1    # reset sequence
        if is_word(cols):
            t_id=int(cols[ID])
            current_word_id = t_id
            words.append(t_id)
            # Not covered by the previous interval?
            if not (tokens and tokens[-1][0]<=t_id and tokens[-1][1]>=t_id):
                tokens.append((t_id,t_id)) # nope - let's make a default interval for it
        elif is_multiword_token(cols):
            match=interval_re.match(cols[ID]) # Check the interval against the regex
            if not match:
                warn("Spurious token interval definition: '%s'."%cols[ID], 'Format', lineno=False)
                continue
            beg,end=int(match.group(1)),int(match.group(2))
            if not ((not words and beg == 1) or (words and beg == words[-1]+1)):
                warn('Multiword range not before its first word', 'Format')
                continue
            tokens.append((beg,end))
        elif is_empty_node(cols):
            word_id, empty_id = (int(i) for i in parse_empty_node_id(cols))
            if word_id != current_word_id or empty_id != next_empty_id:
                warn('Empty node id %s, expected %d.%d' %
                     (cols[ID], current_word_id, next_empty_id), 'Format')
            next_empty_id += 1
    # Now let's do some basic sanity checks on the sequences
    wrdstrseq = ','.join(str(x) for x in words)
    expstrseq = ','.join(str(x) for x in range(1, len(words)+1)) # Words should form a sequence 1,2,...
    if wrdstrseq != expstrseq:
        warn("Words do not form a sequence. Got '%s'. Expected '%s'."%(wrdstrseq, expstrseq), 'Format', lineno=False)
    # Check elementary sanity of word intervals
    for (b,e) in tokens:
        if e<b: # end before beginning
            warn('Spurious token interval %d-%d'%(b,e), 'Format')
            continue
        if b<1 or e>len(words): # out of range
            warn('Spurious token interval %d-%d (out of range)'%(b,e), 'Format')
            continue

def validate_token_ranges(tree):
    """
    Checks that the word ranges for multiword tokens are valid.
    """
    covered = set()
    for cols in tree:
        if not is_multiword_token(cols):
            continue
        m = interval_re.match(cols[ID])
        if not m:
            warn('Failed to parse ID %s' % cols[ID], 'Format')
            continue
        start, end = m.groups()
        try:
            start, end = int(start), int(end)
        except ValueError:
            assert False, 'internal error' # RE should assure that this works
        if not start < end:
            warn('Invalid range: %s' % cols[ID], 'Format')
            continue
        if covered & set(range(start, end+1)):
            warn('Range overlaps with others: %s' % cols[ID], 'Format')
        covered |= set(range(start, end+1))

def validate_newlines(inp):
    if inp.newlines and inp.newlines!='\n':
        warn('Only the unix-style LF line terminator is allowed', 'Format')



#==============================================================================
# Level 2 tests. Tree structure, universal tags and deprels. Note that any
# well-formed Feature=Valid pair is allowed (because it could be language-
# specific) and any word form or lemma can contain spaces (because language-
# specific guidelines may permit it).
#==============================================================================

###### Metadata tests #########

def validate_sent_id(comments,known_ids,lcode):
    matched=[]
    for c in comments:
        match=sentid_re.match(c)
        if match:
            matched.append(match)
        else:
            if c.startswith('# sent_id') or c.startswith('#sent_id'):
                warn("Spurious sent_id line: '%s' Should look like '# sent_id = xxxxx' where xxxxx is not whitespace. Forward slash reserved for special purposes." %c, 'Metadata')
    if not matched:
        warn('Missing the sent_id attribute.', 'Metadata')
    elif len(matched)>1:
        warn('Multiple sent_id attributes.', 'Metadata')
    else:
        # Uniqueness of sentence ids should be tested treebank-wide, not just file-wide.
        # For that to happen, all three files should be tested at once.
        sid=matched[0].group(1)
        if sid in known_ids:
            warn('Non-unique sent_id the sent_id attribute: '+sid, 'Metadata')
        if sid.count(u"/")>1 or (sid.count(u"/")==1 and lcode!=u"ud" and lcode!=u"shopen"):
            warn('The forward slash is reserved for special use in parallel treebanks: '+sid, 'Metadata')
        known_ids.add(sid)

text_re=re.compile('^# text\s*=\s*(.+)$')
def validate_text_meta(comments,tree):
    matched=[]
    for c in comments:
        match=text_re.match(c)
        if match:
            matched.append(match)
    if not matched:
        warn('Missing the text attribute.', 'Metadata')
    elif len(matched)>1:
        warn('Multiple text attributes.', 'Metadata')
    else:
        stext=matched[0].group(1)
        if stext[-1].isspace():
            warn('The text attribute must not end with whitespace', 'Metadata')
        # Validate the text against the SpaceAfter attribute in MISC.
        skip_words=set()
        mismatch_reported=0 # do not report multiple mismatches in the same sentence; they usually have the same cause
        for cols in tree:
            if MISC >= len(cols):
                # This error has been reported elsewhere but we cannot check MISC now.
                continue
            if 'NoSpaceAfter=Yes' in cols[MISC]: # I leave this without the split("|") to catch all
                warn('NoSpaceAfter=Yes should be replaced with SpaceAfter=No', 'Metadata')
            if '.' in cols[ID]: # empty word
                if 'SpaceAfter=No' in cols[MISC]: # I leave this without the split("|") to catch all
                    warn('There should not be a SpaceAfter=No entry for empty words', 'Metadata')
                continue
            elif '-' in cols[ID]: # multi-word token
                beg,end=cols[ID].split('-')
                try:
                    begi,endi = int(beg),int(end)
                except ValueError as e:
                    warn('Non-integer range %s-%s (%s)'%(beg,end,e), 'Format')
                    begi,endi=1,0
                # If we see a MWtoken, add its words to an ignore-set - these will be skipped, and also checked for absence of SpaceAfter=No
                for i in range(begi, endi+1):
                    skip_words.add(str(i))
            elif cols[ID] in skip_words:
                if 'SpaceAfter=No' in cols[MISC]:
                    warn('There should not be a SpaceAfter=No entry for words which are a part of a multi-word token', 'Metadata')
                continue
            else:
                # Err, I guess we have nothing to do here. :)
                pass
            # So now we have either a MWtoken or a word which is also a token in its entirety
            if not stext.startswith(cols[FORM]):
                if not mismatch_reported:
                    warn("Mismatch between the text attribute and the FORM field. Form[%s] is '%s' but text is '%s...'" %(cols[ID], cols[FORM], stext[:len(cols[FORM])+20]), 'Metadata', False)
                    mismatch_reported=1
            else:
                stext=stext[len(cols[FORM]):] # eat the form
                if 'SpaceAfter=No' not in cols[MISC].split("|"):
                    if args.check_space_after and (stext) and not stext[0].isspace():
                        warn("SpaceAfter=No is missing in the MISC field of node #%s because the text is '%s'" %(cols[ID], shorten(cols[FORM]+stext)), 'Metadata')
                    stext=stext.lstrip()
        if stext:
            warn("Extra characters at the end of the text attribute, not accounted for in the FORM fields: '%s'"%stext, 'Metadata')

##### Tests applicable to a single row indpendently of the others

def validate_cols(cols, tag_sets, args):
    """
    All tests that can run on a single line. Done as soon as the line is read,
    called from trees() if level>1.
    """
    if is_word(cols) or is_empty_node(cols):
        validate_character_constraints(cols) # level 2
        validate_features(cols, tag_sets, args) # level 2 and up (relevant code checks whether higher level is required)
        validate_pos(cols,tag_sets) # level 2
    elif is_multiword_token(cols):
        validate_token_empty_vals(cols)
    # else do nothing; we have already reported wrong ID format at level 1
    if is_word(cols):
        validate_deprels(cols, tag_sets, args) # level 2 and up
    elif is_empty_node(cols):
        validate_empty_node_empty_vals(cols) # level 2
        # TODO check also the following:
        # - DEPS are connected and non-acyclic
        # (more, what?)
    if args.level > 3:
        validate_whitespace(cols, tag_sets) # level 4 (it is language-specific; to disallow everywhere, use --lang ud)

def validate_token_empty_vals(cols):
    """
    Checks that a multi-word token has _ empty values in all fields except MISC.
    This is required by UD guidelines although it is not a problem in general,
    therefore a level 2 test.
    """
    assert is_multiword_token(cols), 'internal error'
    for col_idx in range(LEMMA,MISC): #all columns in the LEMMA-DEPS range
        if cols[col_idx]!=u"_":
            warn("A multi-word token line must have '_' in the column %s. Now: '%s'."%(COLNAMES[col_idx], cols[col_idx]), 'Format')

def validate_empty_node_empty_vals(cols):
    """
    Checks that an empty node has _ empty values in HEAD and DEPREL. This is
    required by UD guidelines but not necessarily by CoNLL-U, therefore
    a level 2 test.
    """
    assert is_empty_node(cols), 'internal error'
    for col_idx in (HEAD, DEPREL):
        if cols[col_idx]!=u"_":
            warn("An empty node must have '_' in the column %s. Now: '%s'."%(COLNAMES[col_idx], cols[col_idx]), 'Format')

# Ll ... lowercase Unicode letters
# Lm ... modifier Unicode letters (e.g., superscript h)
# Lo ... other Unicode letters (all caseless scripts, e.g., Arabic)
# M .... combining diacritical marks
# Underscore is allowed between letters but not at beginning, end, or next to another underscore.
edeprelpart_resrc = '[\p{Ll}\p{Lm}\p{Lo}\p{M}]+(_[\p{Ll}\p{Lm}\p{Lo}\p{M}]+)*';
# There must be always the universal part, consisting only of ASCII letters.
# There can be up to three additional, colon-separated parts: subtype, preposition and case.
# One of them, the preposition, may contain Unicode letters. We do not know which one it is
# (only if there are all four parts, we know it is the third one).
# ^[a-z]+(:[a-z]+)?(:[\p{Ll}\p{Lm}\p{Lo}\p{M}]+(_[\p{Ll}\p{Lm}\p{Lo}\p{M}]+)*)?(:[a-z]+)?$
edeprel_resrc = '^[a-z]+(:[a-z]+)?(:' + edeprelpart_resrc + ')?(:[a-z]+)?$'
edeprel_re = re.compile(edeprel_resrc, re.U)
def validate_character_constraints(cols):
    """
    Checks general constraints on valid characters, e.g. that UPOS
    only contains [A-Z].
    """
    if is_multiword_token(cols):
        return
    if UPOS >= len(cols):
        return # this has been already reported in trees()
    if not (re.match(r"^[A-Z]+$", cols[UPOS]) or
            (is_empty_node(cols) and cols[UPOS] == u"_")):
        warn('Invalid UPOS value %s' % cols[UPOS], 'Morpho')
    if not (re.match(r"^[a-z]+(:[a-z]+)?$", cols[DEPREL]) or
            (is_empty_node(cols) and cols[DEPREL] == u"_")):
        warn('Invalid DEPREL value %s' % cols[DEPREL], 'Syntax')
    try:
        deps = deps_list(cols)
    except ValueError:
        warn('Failed for parse DEPS: %s' % cols[DEPS], 'Syntax')
        return
    if any(deprel for head, deprel in deps_list(cols)
           if not edeprel_re.match(deprel)):
        warn('Invalid value in DEPS: %s' % cols[DEPS], 'Syntax')

attr_val_re=re.compile('^([A-Z0-9][A-Z0-9a-z]*(?:\[[a-z0-9]+\])?)=(([A-Z0-9][A-Z0-9a-z]*)(,([A-Z0-9][A-Z0-9a-z]*))*)$',re.U)
val_re=re.compile('^[A-Z0-9][A-Z0-9a-z]*',re.U)
def validate_features(cols, tag_sets, args):
    """
    Checks general constraints on feature-value format. On level 4 and higher,
    also checks that a feature-value pair is listed as approved. (Every pair
    must be allowed on level 2 because it could be defined as language-specific.
    To disallow non-universal features, test on level 4 with language 'ud'.)
    """
    if FEATS >= len(cols):
        return # this has been already reported in trees()
    feats=cols[FEATS]
    if feats == '_':
        return True
    feat_list=feats.split('|')
    if [f.lower() for f in feat_list]!=sorted(f.lower() for f in feat_list):
        warn("Morphological features must be sorted: '%s'"%feats, 'Morpho')
    attr_set=set() # I'll gather the set of attributes here to check later than none is repeated
    for f in feat_list:
        match=attr_val_re.match(f)
        if match is None:
            warn("Spurious morphological feature: '%s'. Should be of the form attribute=value and must start with [A-Z0-9] and only contain [A-Za-z0-9]."%f, 'Morpho')
            attr_set.add(f) # to prevent misleading error "Repeated features are disallowed"
        else:
            # Check that the values are sorted as well
            attr=match.group(1)
            attr_set.add(attr)
            values=match.group(2).split(u",")
            if len(values)!=len(set(values)):
                warn("Repeated feature values are disallowed: %s"%feats, 'Morpho')
            if [v.lower() for v in values]!=sorted(v.lower() for v in values):
                warn("If an attribute has multiple values, these must be sorted as well: '%s'"%f, 'Morpho')
            for v in values:
                if not val_re.match(v):
                    warn("Incorrect value '%s' in '%s'. Must start with [A-Z0-9] and only contain [A-Za-z0-9]."%(v,f), 'Morpho')
                # Level 2 tests character properties and canonical order but not that the f-v pair is known.
                # Level 4 also checks whether the feature value is on the list.
                # If only universal feature-value pairs are allowed, test on level 4 with lang='ud'.
                if args.level > 3 and tag_sets[FEATS] is not None and attr+'='+v not in tag_sets[FEATS]:
                    warn_on_missing_files.add("feat_val")
                    warn('Unknown attribute-value pair %s=%s'%(attr,v), 'Morpho')
    if len(attr_set)!=len(feat_list):
        warn('Repeated features are disallowed: %s'%feats, 'Morpho')

def validate_upos(cols,tag_sets):
    if UPOS >= len(cols):
        return # this has been already reported in trees()
    if tag_sets[UPOS] is not None and cols[UPOS] not in tag_sets[UPOS]:
        warn('Unknown UPOS tag: %s'%cols[UPOS], 'Morpho')

def validate_xpos(cols,tag_sets):
    if XPOS >= len(cols):
        return # this has been already reported in trees()
    # We currently do not have any list of known XPOS tags, hence tag_sets[XPOS] is None.
    if tag_sets[XPOS] is not None and cols[XPOS] not in tag_sets[XPOS]:
        warn('Unknown XPOS tag: %s'%cols[XPOS], 'Morpho')

def validate_pos(cols,tag_sets):
    if not (is_empty_node(cols) and cols[UPOS] == '_'):
        validate_upos(cols, tag_sets)
    if not (is_empty_node(cols) and cols[XPOS] == '_'):
        validate_xpos(cols, tag_sets)

def validate_deprels(cols, tag_sets, args):
    if DEPREL >= len(cols):
        return # this has been already reported in trees()
    # Test only the universal part if testing at universal level.
    deprel = cols[DEPREL]
    if args.level < 4:
        deprel = lspec2ud(deprel)
    if tag_sets[DEPREL] is not None and deprel not in tag_sets[DEPREL]:
        warn_on_missing_files.add("deprel")
        warn('Unknown UD DEPREL: %s'%cols[DEPREL], 'Syntax')
    if tag_sets[DEPS] is not None and cols[DEPS]!='_':
        for head_deprel in cols[DEPS].split(u"|"):
            try:
                head,deprel=head_deprel.split(u":",1)
            except ValueError:
                warn("Malformed head:deprel pair '%s'"%head_deprel, 'Syntax')
                continue
            if args.level < 4:
                deprel = lspec2ud(deprel)
            if deprel not in tag_sets[DEPS]:
                warn_on_missing_files.add("edeprel")
                warn("Unknown enhanced dependency relation '%s' in '%s'"%(deprel,head_deprel), 'Syntax')

##### Tests applicable to the whole sentence

def subset_to_words_and_empty_nodes(tree):
    """
    Only picks word and empty node lines, skips multiword token lines.
    """
    return [cols for cols in tree if is_word(cols) or is_empty_node(cols)]

def deps_list(cols):
    if DEPS >= len(cols):
        return # this has been already reported in trees()
    if cols[DEPS] == '_':
        deps = []
    else:
        deps = [hd.split(':',1) for hd in cols[DEPS].split('|')]
    if any(hd for hd in deps if len(hd) != 2):
        raise ValueError('malformed DEPS: %s' % cols[DEPS])
    return deps

def validate_ID_references(tree):
    """
    Validates that HEAD and DEPS reference existing IDs.
    """
    word_tree = subset_to_words_and_empty_nodes(tree)
    ids = set([cols[ID] for cols in word_tree])
    def valid_id(i):
        return i in ids or i == '0'
    def valid_empty_head(cols):
        return cols[HEAD] == '_' and is_empty_node(cols)
    for cols in word_tree:
        if HEAD >= len(cols):
            return # this has been already reported in trees()
        if not (valid_id(cols[HEAD]) or valid_empty_head(cols)):
            warn('Undefined ID in HEAD: %s' % cols[HEAD], 'Format')
        try:
            deps = deps_list(cols)
        except ValueError:
            warn("Failed to parse DEPS: '%s'" % cols[DEPS], 'Format')
            continue
        for head, deprel in deps:
            if not valid_id(head):
                warn("Undefined ID in DEPS: '%s'" % head, 'Format')

def validate_root(tree):
    """
    Validates that DEPREL is "root" iff HEAD is 0.
    """
    for cols in tree:
        if not (is_word(cols) or is_empty_node(cols)):
            continue
        if HEAD >= len(cols):
            continue # this has been already reported in trees()
        if cols[HEAD] == '0':
            if cols[DEPREL] != 'root':
                warn("DEPREL must be 'root' if HEAD is 0", 'Syntax')
        else:
            if cols[DEPREL] == 'root':
                warn("DEPREL cannot be 'root' if HEAD is not 0", 'Syntax')

def validate_deps(tree):
    """
    Validates that DEPS is correctly formatted and that there are no
    self-loops in DEPS.
    """
    node_line = sentence_line - 1
    for cols in tree:
        node_line += 1
        if not (is_word(cols) or is_empty_node(cols)):
            continue
        if DEPS >= len(cols):
            continue # this has been already reported in trees()
        try:
            deps = deps_list(cols)
            heads = [float(h) for h, d in deps]
        except ValueError:
            warn("Failed to parse DEPS: '%s'" % cols[DEPS], 'Format', nodelineno=node_line)
            return
        if heads != sorted(heads):
            warn("DEPS not sorted by head index: '%s'" % cols[DEPS], 'Format', nodelineno=node_line)
        else:
            lasth = None
            lastd = None
            for h, d in deps:
                if h == lasth:
                    if d < lastd:
                        warn("DEPS pointing to head '%s' not sorted by relation type: '%s'" % (h, cols[DEPS]), 'Format', nodelineno=node_line)
                    elif d == lastd:
                        warn("DEPS contain multiple instances of the same relation '%s:%s'" % (h, d), 'Format', nodelineno=node_line)
                lasth = h
                lastd = d
                # Like in the basic representation, head 0 implies relation root and vice versa.
                # Note that the enhanced graph may have multiple roots (coordination of predicates).
                ud = lspec2ud(d)
                if h == '0' and ud != 'root':
                    warn("Illegal relation '%s:%s' in DEPS: must be 'root' if head is 0" % (h, d), 'Format', nodelineno=node_line)
                if ud == 'root' and h != '0':
                    warn("Illegal relation '%s:%s' in DEPS: cannot be 'root' if head is not 0" % (h, d), 'Format', nodelineno=node_line)
        try:
            id_ = float(cols[ID])
        except ValueError:
            warn("Non-numeric ID: '%s'" % cols[ID], 'Format', nodelineno=node_line)
            return
        if id_ in heads:
            warn("Self-loop in DEPS for '%s'" % cols[ID], 'Format', nodelineno=node_line)

def build_tree(sentence):
    """
    Takes the list of non-comment lines (line = list of columns) describing
    a sentence. Returns a dictionary with items providing easier access to the
    tree structure. In case of fatal problems (missing HEAD etc.) returns None
    but does not report the error (presumably it has already been reported).

    tree ... dictionary:
      nodes ... array of word lines, i.e., lists of columns;
          mwt and empty nodes are skipped, indices equal to ids (nodes[0] is empty)
      children ... array of sets of children indices (numbers, not strings);
          indices to this array equal to ids (children[0] are the children of the root)
      linenos ... array of line numbers in the file, corresponding to nodes
          (needed in error messages)
    """
    global sentence_line # the line of the first token/word of the current tree (skipping comments!)
    node_line = sentence_line - 1
    children = {} # node -> set of children
    tree = {
        'nodes':    [['0', '_', '_', '_', '_', '_', '_', '_', '_', '_']], # add artificial node 0
        'children': [],
        'linenos':  [sentence_line] # for node 0
    }
    for cols in sentence:
        node_line += 1
        if not is_word(cols):
            continue
        # Even MISC may be needed when checking the annotation guidelines
        # (for instance, SpaceAfter=No must not occur inside a goeswith span).
        if MISC >= len(cols):
            # This error has been reported on lower levels, do not report it here.
            # Do not continue to check annotation if there are elementary flaws.
            return None
        try:
            id_ = int(cols[ID])
        except ValueError:
            # This error has been reported on lower levels, do not report it here.
            # Do not continue to check annotation if there are elementary flaws.
            return None
        try:
            head = int(cols[HEAD])
        except ValueError:
            # This error has been reported on lower levels, do not report it here.
            # Do not continue to check annotation if there are elementary flaws.
            return None
        if head == id_:
            warn('HEAD == ID for %s' % cols[ID], 'Syntax', nodelineno=node_line)
            return None
        tree['nodes'].append(cols)
        tree['linenos'].append(node_line)
        # Incrementally build the set of children of every node.
        children.setdefault(cols[HEAD], set()).add(id_)
    for cols in tree['nodes']:
        tree['children'].append(sorted(children.get(cols[ID], [])))
    # Check that there is just one node with the root relation.
    if len(tree['children'][0]) > 1 and args.single_root:
        warn('Multiple root words: %s' % tree['children'][0], 'Syntax', lineno=False)
    # Return None if there are any cycles. Avoid surprises when working with the graph.
    # Presence of cycles is equivalent to presence of unreachable nodes.
    projection = set()
    get_projection(0, tree, projection)
    unreachable = set(range(1, len(tree['nodes']) - 1)) - projection
    if unreachable:
        warn('Non-tree structure. Words %s are not reachable from the root 0.'%(','.join(str(w) for w in sorted(unreachable))), 'Syntax', lineno=False)
        return None
    return tree

def get_projection(id, tree, projection):
    """
    Like proj() above, but works with the tree data structure. Collects node ids
    in the set called projection.
    """
    for child in tree['children'][id]:
        if child in projection:
            continue # cycle is or will be reported elsewhere
        projection.add(child)
        get_projection(child, tree, projection)
    return projection

def build_egraph(sentence):
    """
    Takes the list of non-comment lines (line = list of columns) describing
    a sentence. Returns a dictionary with items providing easier access to the
    enhanced graph structure. In case of fatal problems returns None
    but does not report the error (presumably it has already been reported).
    However, once the graph has been found and built, this function verifies
    that the graph is connected and generates an error if it is not.

    egraph ... dictionary:
      nodes ... dictionary of dictionaries, each corresponding to a word or an empty node; mwt lines are skipped
          keys equal to node ids (i.e. strings that look like integers or decimal numbers; key 0 is the artificial root node)
          value is a dictionary-record:
              cols ... array of column values from the input line corresponding to the node
              children ... set of children ids (strings)
              lineno ... line number in the file (needed in error messages)
    """
    global sentence_line # the line of the first token/word of the current tree (skipping comments!)
    node_line = sentence_line - 1
    egraph_exists = False # enhanced deps are optional
    rootnode = {
        'cols': ['0', '_', '_', '_', '_', '_', '_', '_', '_', '_'],
        'deps': [],
        'parents': set(),
        'children': set(),
        'lineno': sentence_line
    }
    egraph = {
        '0': rootnode
    } # structure described above
    nodeids = set()
    for cols in sentence:
        node_line += 1
        if is_multiword_token(cols):
            continue
        if MISC >= len(cols):
            # This error has been reported on lower levels, do not report it here.
            # Do not continue to check annotation if there are elementary flaws.
            return None
        try:
            deps = deps_list(cols)
            heads = [h for h, d in deps]
        except ValueError:
            # This error has been reported on lower levels, do not report it here.
            # Do not continue to check annotation if there are elementary flaws.
            return None
        if is_empty_node(cols):
            egraph_exists = True
        nodeids.add(cols[ID])
        # The graph may already contain a record for the current node if one of
        # the previous nodes is its child. If it doesn't, we will create it now.
        egraph.setdefault(cols[ID], {})
        egraph[cols[ID]]['cols'] = cols
        egraph[cols[ID]]['deps'] = deps_list(cols)
        egraph[cols[ID]]['parents'] = set([h for h, d in deps])
        egraph[cols[ID]].setdefault('children', set())
        egraph[cols[ID]]['lineno'] = node_line
        # Incrementally build the set of children of every node.
        for h in heads:
            egraph_exists = True
            egraph.setdefault(h, {})
            egraph[h].setdefault('children', set()).add(cols[ID])
    # We are currently testing the existence of enhanced graphs separately for each sentence.
    # It is thus possible to have one sentence with connected egraph and another without enhanced dependencies.
    if not egraph_exists:
        return None
    # Check that the graph is connected. The UD v2 guidelines do not license unconnected graphs.
    # Compute projection of every node. Beware of cycles.
    projection = set()
    get_graph_projection('0', egraph, projection)
    unreachable = nodeids - projection
    if unreachable:
        sur = sorted(unreachable)
        warn("Enhanced graph is not connected. Nodes %s are not reachable from any root" % sur, 'Syntax', lineno=False)
        return None
    return egraph

def get_graph_projection(id, graph, projection):
    for child in graph[id]['children']:
        if child in projection:
            continue; # skip cycles
        projection.add(child)
        get_graph_projection(child, graph, projection)
    return projection



#==============================================================================
# Level 3 tests. Annotation content vs. the guidelines (only universal tests).
#==============================================================================

def validate_upos_vs_deprel(id, tree):
    """
    For certain relations checks that the dependent word belongs to an expected
    part-of-speech category. Occasionally we may have to check the children of
    the node, too.
    """
    cols = tree['nodes'][id]
    # This is a level 3 test, we will check only the universal part of the relation.
    deprel = lspec2ud(cols[DEPREL])
    childrels = set([lspec2ud(tree['nodes'][x][DEPREL]) for x in tree['children'][id]])
    # Certain relations are reserved for nominals and cannot be used for verbs.
    # Nevertheless, they can appear with adjectives or adpositions if they are promoted due to ellipsis.
    # Unfortunately, we cannot enforce this test because a word can be cited
    # rather than used, and then it can take a nominal function even if it is
    # a verb, as in this Upper Sorbian sentence where infinitives are appositions:
    # [hsb] Z werba danci "rejować" móže substantiw nastać danco "reja", adjektiw danca "rejowanski" a adwerb dance "rejowansce", ale tež z substantiwa martelo "hamor" móže nastać werb marteli "klepać z hamorom", adjektiw martela "hamorowy" a adwerb martele "z hamorom".
    #if re.match(r"^(nsubj|obj|iobj|obl|vocative|expl|dislocated|nmod|appos)", deprel) and re.match(r"^(VERB|AUX|ADV|SCONJ|CCONJ)", cols[UPOS]):
    #    warn("Node %s: '%s' should be a nominal but it is '%s'" % (cols[ID], deprel, cols[UPOS]), 'Syntax', lineno=False)
    # Determiner can alternate with a pronoun.
    if deprel == 'det' and not re.match(r"^(DET|PRON)", cols[UPOS]) and not 'fixed' in childrels:
        warn("'det' should be 'DET' or 'PRON' but it is '%s'" % (cols[UPOS]), 'Syntax', nodeid=id, nodelineno=tree['linenos'][id])
    # Nummod is for numerals only.
    if deprel == 'nummod' and not re.match(r"^(NUM)", cols[UPOS]):
        warn("'nummod' should be 'NUM' but it is '%s'" % (cols[UPOS]), 'Syntax', nodeid=id, nodelineno=tree['linenos'][id])
    # Advmod is for adverbs, perhaps particles but not for prepositional phrases or clauses.
    # Nevertheless, we should allow adjectives because they can be used as adverbs in some languages.
    if deprel == 'advmod' and not re.match(r"^(ADV|ADJ|CCONJ|PART|SYM)", cols[UPOS]) and not 'fixed' in childrels and not 'goeswith' in childrels:
        warn("'advmod' should be 'ADV' but it is '%s'" % (cols[UPOS]), 'Syntax', nodeid=id, nodelineno=tree['linenos'][id])
    # Known expletives are pronouns. Determiners and particles are probably acceptable, too.
    if deprel == 'expl' and not re.match(r"^(PRON|DET|PART)$", cols[UPOS]):
        warn("'expl' should normally be 'PRON' but it is '%s'" % (cols[UPOS]), 'Syntax', nodeid=id, nodelineno=tree['linenos'][id])
    # Auxiliary verb/particle must be AUX.
    if deprel == 'aux' and not re.match(r"^(AUX)", cols[UPOS]):
        warn("'aux' should be 'AUX' but it is '%s'" % (cols[UPOS]), 'Syntax', nodeid=id, nodelineno=tree['linenos'][id])
    # Copula is an auxiliary verb/particle (AUX) or a pronoun (PRON|DET).
    if deprel == 'cop' and not re.match(r"^(AUX|PRON|DET|SYM)", cols[UPOS]):
        warn("'cop' should be 'AUX' or 'PRON'/'DET' but it is '%s'" % (cols[UPOS]), 'Syntax', nodeid=id, nodelineno=tree['linenos'][id])
    # AUX is normally aux or cop. It can appear in many other relations if it is promoted due to ellipsis.
    # However, I believe that it should not appear in compound. From the other side, compound can consist
    # of many different part-of-speech categories but I don't think it can contain AUX.
    if deprel == 'compound' and re.match(r"^(AUX)", cols[UPOS]):
        warn("'compound' should not be 'AUX'", 'Syntax', nodeid=id, nodelineno=tree['linenos'][id])
    # Case is normally an adposition, maybe particle.
    # However, there are also secondary adpositions and they may have the original POS tag:
    # NOUN: [cs] pomocí, prostřednictvím
    # VERB: [en] including
    # Interjection can also act as case marker for vocative, as in Sanskrit: भोः भगवन् / bhoḥ bhagavan / oh sir.
    if deprel == 'case' and re.match(r"^(PROPN|ADJ|PRON|DET|NUM|AUX)", cols[UPOS]) and not 'fixed' in childrels:
        warn("'case' should not be '%s'" % (cols[UPOS]), 'Syntax', nodeid=id, nodelineno=tree['linenos'][id])
    # Mark is normally a conjunction or adposition, maybe particle but definitely not a pronoun.
    if deprel == 'mark' and re.match(r"^(NOUN|PROPN|ADJ|PRON|DET|NUM|VERB|AUX|INTJ)", cols[UPOS]) and not 'fixed' in childrels:
        warn("'mark' should not be '%s'" % (cols[UPOS]), 'Syntax', nodeid=id, nodelineno=tree['linenos'][id])
    # Cc is a conjunction, possibly an adverb or particle.
    if deprel == 'cc' and re.match(r"^(NOUN|PROPN|ADJ|PRON|DET|NUM|VERB|AUX|INTJ)", cols[UPOS]) and not 'fixed' in childrels:
        warn("'cc' should not be '%s'" % (cols[UPOS]), 'Syntax', nodeid=id, nodelineno=tree['linenos'][id])
    if cols[DEPREL] == 'punct' and cols[UPOS] != 'PUNCT':
        warn("'punct' must be 'PUNCT' but it is '%s'" % (cols[UPOS]), 'Syntax', nodeid=id, nodelineno=tree['linenos'][id])
    if cols[UPOS] == 'PUNCT' and not re.match(r"^(punct|root)", deprel):
        warn("if UPOS is 'PUNCT', DEPREL must be 'punct' but is '%s'" % (cols[DEPREL]), 'Syntax', nodeid=id, nodelineno=tree['linenos'][id])

def validate_left_to_right_relations(id, tree):
    """
    Certain UD relations must always go left-to-right.
    Here we currently check the rule for the basic dependencies.
    The same should also be tested for the enhanced dependencies!
    """
    cols = tree['nodes'][id]
    if is_multiword_token(cols):
        return
    if DEPREL >= len(cols):
        return # this has been already reported in trees()
    # According to the v2 guidelines, apposition should also be left-headed, although the definition of apposition may need to be improved.
    if re.match(r"^(conj|fixed|flat|goeswith|appos)", cols[DEPREL]):
        ichild = int(cols[ID])
        iparent = int(cols[HEAD])
        if ichild < iparent:
            warn("Violation of guidelines: relation '%s' must go left-to-right" % cols[DEPREL], 'Syntax', nodelineno=tree['linenos'][id])

def validate_single_subject(id, tree):
    """
    No predicate should have more than one subject.
    An xcomp dependent normally has no subject, but in some languages the
    requirement may be weaker: it could have an overt subject if it is
    correferential with a particular argument of the matrix verb. Hence we do
    not check zero subjects of xcomp dependents at present.
    Furthermore, in some situations we must allow two subjects (but not three or more).
    If a clause acts as a nonverbal predicate of another clause, and if there is
    no copula, then we must attach two subjects to the predicate of the inner
    clause: one is the predicate of the inner clause, the other is the predicate
    of the outer clause. This could in theory be recursive but in practice it isn't.
    See also issue 34 (https://github.com/UniversalDependencies/tools/issues/34).
    """
    subjects = sorted([x for x in tree['children'][id] if re.search(r"subj", lspec2ud(tree['nodes'][x][DEPREL]))])
    if len(subjects) > 2:
        # We test for more than 2, but in the error message we still say more than 1, so that we do not have to explain the exceptions.
        warn("Violation of guidelines: node has more than one subject: %s" % str(subjects), 'Syntax', nodelineno=tree['linenos'][id])

def validate_deprel_pair(idparent, idchild, tree):
    """
    Certain types of dependents cannot have dependents of their own, or they
    can have only a very limited set of dependents. This test is based mostly
    on deprels but sometimes it is necessary to look at the UPOS tags and
    features as well.
    """
    # This is a level 3 test, we will check only the universal part of the relation.
    pdeprel = lspec2ud(tree['nodes'][idparent][DEPREL])
    # At present we only check children of function words and certain technical
    # nodes, which we recognize by the parent's deprel.
    ###!!! We should also check that 'det' does not have children except for a limited set of exceptions!
    ###!!! (see https://universaldependencies.org/u/overview/syntax.html#function-word-modifiers)
    if not re.match(r"^(case|mark|cc|aux|cop|det|fixed|goeswith|punct)$", pdeprel):
        return
    cdeprel = lspec2ud(tree['nodes'][idchild][DEPREL])
    # The guidelines explicitly say that negation can modify any function word
    # (see https://universaldependencies.org/u/overview/syntax.html#function-word-modifiers).
    # We cannot recognize negation simply by deprel; we have to look at the
    # part-of-speech tag and the Polarity feature as well.
    cupos = tree['nodes'][idchild][UPOS]
    cfeats = tree['nodes'][idchild][FEATS].split('|')
    if pdeprel != 'punct' and cdeprel == 'advmod' and cupos == 'PART' and 'Polarity=Neg' in cfeats:
        return
    # Punctuation should not depend on function words if it can be projectively
    # attached to a content word. But sometimes it cannot. Czech example:
    # "Budou - li však zbývat , ukončíme" (lit. "will - if however remain , we-stop")
    # "však" depends on "ukončíme" while "budou" and "li" depend nonprojectively
    # on "zbývat" (which depends on "ukončíme"). "Budou" is aux and "li" is mark.
    # Yet the hyphen must depend on one of them because any other attachment would
    # be non-projective. Here we assume that if the parent of a punctuation node
    # is attached nonprojectively, punctuation can be attached to it to avoid its
    # own nonprojectivity.
    gap = get_gap(idparent, tree)
    if gap and cdeprel == 'punct':
        return
    # Auxiliaries, conjunctions and case markers will tollerate a few special
    # types of modifiers.
    # Punctuation should normally not depend on a functional node. However,
    # it is possible that a functional node such as auxiliary verb is in
    # quotation marks or brackets ("must") and then these symbols should depend
    # on the functional node. We temporarily allow punctuation here, until we
    # can detect precisely the bracket situation and disallow the rest.
    # According to the guidelines
    # (https://universaldependencies.org/u/overview/syntax.html#function-word-modifiers),
    # mark can have a limited set of adverbial/oblique dependents, while the same
    # is not allowed for nodes attached as case. Nevertheless, there are valid
    # objections against this (see https://github.com/UniversalDependencies/docs/issues/618)
    # and we may want to revisit the guideline in UD v3. For the time being,
    # we make the validator more benevolent to 'case' too. (If we now force people
    # to attach adverbials higher, information will be lost and later reversal
    # of the step will not be possible.)
    # Coordinating conjunctions usually depend on a non-first conjunct, i.e.,
    # on a node whose deprel is 'conj'. However, there are paired conjunctions
    # such as "both-and", "either-or". Here the first part is attached to the
    # first conjunct. Since some function nodes (mark, case, aux, cop) can be
    # coordinated, we must allow 'cc' children under these nodes, too. However,
    # we do not want to allow 'cc' under another 'cc'. (Still, 'cc' can have
    # a 'conj' dependent. In "and/or", "or" will depend on "and" as 'conj'.)
    if re.match(r"^(mark|case)$", pdeprel) and not re.match(r"^(advmod|obl|goeswith|fixed|reparandum|conj|cc|punct)$", cdeprel):
        warn("'%s' not expected to have children (%s:%s:%s --> %s:%s:%s)" % (pdeprel, idparent, tree['nodes'][idparent][FORM], pdeprel, idchild, tree['nodes'][idchild][FORM], cdeprel), 'Syntax', nodelineno=tree['linenos'][idchild])
    ###!!! The pdeprel regex in the following test should probably include "det".
    ###!!! I forgot to add it well in advance of release 2.4, so I am leaving it
    ###!!! out for now, so that people don't have to deal with additional load
    ###!!! of errors.
    if re.match(r"^(aux|cop)$", pdeprel) and not re.match(r"^(goeswith|fixed|reparandum|conj|cc|punct)$", cdeprel):
        warn("'%s' not expected to have children (%s:%s:%s --> %s:%s:%s)" % (pdeprel, idparent, tree['nodes'][idparent][FORM], pdeprel, idchild, tree['nodes'][idchild][FORM], cdeprel), 'Syntax', nodelineno=tree['linenos'][idchild])
    if re.match(r"^(cc)$", pdeprel) and not re.match(r"^(goeswith|fixed|reparandum|conj|punct)$", cdeprel):
        warn("'%s' not expected to have children (%s:%s:%s --> %s:%s:%s)" % (pdeprel, idparent, tree['nodes'][idparent][FORM], pdeprel, idchild, tree['nodes'][idchild][FORM], cdeprel), 'Syntax', nodelineno=tree['linenos'][idchild])
    # Fixed expressions should not be nested, i.e., no chains of fixed relations.
    # As they are supposed to represent functional elements, they should not have
    # other dependents either, with the possible exception of conj.
    ###!!! We also allow a punct child, at least temporarily, because of fixed
    ###!!! expressions that have a hyphen in the middle (e.g. Russian "вперед-назад").
    ###!!! It would be better to keep these expressions as one token. But sometimes
    ###!!! the tokenizer is out of control of the UD data providers and it is not
    ###!!! practical to retokenize.
    elif pdeprel == 'fixed' and not re.match(r"^(goeswith|reparandum|conj|punct)$", cdeprel):
        warn("'%s' not expected to have children (%s:%s:%s --> %s:%s:%s)" % (pdeprel, idparent, tree['nodes'][idparent][FORM], pdeprel, idchild, tree['nodes'][idchild][FORM], cdeprel), 'Syntax', nodelineno=tree['linenos'][idchild])
    # Goeswith cannot have any children, not even another goeswith.
    elif pdeprel == 'goeswith':
        warn("'%s' not expected to have children (%s:%s:%s --> %s:%s:%s)" % (pdeprel, idparent, tree['nodes'][idparent][FORM], pdeprel, idchild, tree['nodes'][idchild][FORM], cdeprel), 'Syntax', nodelineno=tree['linenos'][idchild])
    # Punctuation can exceptionally have other punct children if an exclamation
    # mark is in brackets or quotes. It cannot have other children.
    elif pdeprel == 'punct' and cdeprel != 'punct':
        warn("'%s' not expected to have children (%s:%s:%s --> %s:%s:%s)" % (pdeprel, idparent, tree['nodes'][idparent][FORM], pdeprel, idchild, tree['nodes'][idchild][FORM], cdeprel), 'Syntax', nodelineno=tree['linenos'][idchild])

def validate_functional_leaves(id, tree):
    """
    Most of the time, function-word nodes should be leaves. This function
    checks for known exceptions and warns in the other cases.
    """
    # This is a level 3 test, we will check only the universal part of the relation.
    deprel = lspec2ud(tree['nodes'][id][DEPREL])
    if re.match(r"^(case|mark|cc|aux|cop|det|fixed|goeswith|punct)$", deprel):
        for idchild in tree['children'][id]:
            validate_deprel_pair(id, idchild, tree)

def collect_ancestors(id, tree, ancestors):
    """
    Usage: ancestors = collect_ancestors(nodeid, nodes, [])
    """
    pid = int(tree['nodes'][int(id)][HEAD])
    if pid == 0:
        ancestors.append(0)
        return ancestors
    if pid in ancestors:
        # Cycle has been reported on level 2. But we must jump out of it now.
        return ancestors
    ancestors.append(pid)
    return collect_ancestors(pid, tree, ancestors)

def get_caused_nonprojectivities(id, tree):
    """
    Checks whether a node is in a gap of a nonprojective edge. Report true only
    if the node's parent is not in the same gap. (We use this function to check
    that a punctuation node does not cause nonprojectivity. But if it has been
    dragged to the gap with a larger subtree, then we do not blame it.)

    tree ... dictionary:
      nodes ... array of word lines, i.e., lists of columns; mwt and empty nodes are skipped, indices equal to ids (nodes[0] is empty)
      children ... array of sets of children indices (numbers, not strings); indices to this array equal to ids (children[0] are the children of the root)
      linenos ... array of line numbers in the file, corresponding to nodes (needed in error messages)
    """
    iid = int(id) # just to be sure
    # We need to find all nodes that are not ancestors of this node and lie
    # on other side of this node than their parent. First get the set of
    # ancestors.
    ancestors = collect_ancestors(iid, tree, [])
    maxid = len(tree['nodes']) - 1
    # Get the lists of nodes to either side of id.
    # Do not look beyond the parent (if it is in the same gap, it is the parent's responsibility).
    pid = int(tree['nodes'][iid][HEAD])
    if pid < iid:
        left = range(pid + 1, iid) # ranges are open from the right (i.e. iid-1 is the last number)
        right = range(iid + 1, maxid + 1)
    else:
        left = range(1, iid)
        right = range(iid + 1, pid)
    # Exclude ancestors of id from the ranges.
    sancestors = set(ancestors)
    leftna = set(left) - sancestors
    rightna = set(right) - sancestors
    leftcross = [x for x in leftna if int(tree['nodes'][x][HEAD]) > iid]
    rightcross = [x for x in rightna if int(tree['nodes'][x][HEAD]) < iid]
    # Once again, exclude nonprojectivities that are caused by ancestors of id.
    if pid < iid:
        rightcross = [x for x in rightcross if int(tree['nodes'][x][HEAD]) > pid]
    else:
        leftcross = [x for x in leftcross if int(tree['nodes'][x][HEAD]) < pid]
    # Do not return just a boolean value. Return the nonprojective nodes so we can report them.
    return sorted(leftcross + rightcross)

def get_gap(id, tree):
    iid = int(id) # just to be sure
    pid = int(tree['nodes'][iid][HEAD])
    if iid < pid:
        rangebetween = range(iid + 1, pid - 1)
    else:
        rangebetween = range(pid + 1, iid - 1)
    gap = set()
    if rangebetween:
        projection = set()
        get_projection(pid, tree, projection)
        gap = set(rangebetween) - projection
    return gap

def validate_goeswith_span(id, tree):
    """
    The relation 'goeswith' is used to connect word parts that are separated
    by whitespace and should be one word instead. We assume that the relation
    goes left-to-right, which is checked elsewhere. Here we check that the
    nodes really were separated by whitespace. If there is another node in the
    middle, it must be also attached via 'goeswith'. The parameter id refers to
    the node whose goeswith children we test.
    """
    gwchildren = sorted([x for x in tree['children'][id] if lspec2ud(tree['nodes'][x][DEPREL]) == 'goeswith'])
    if gwchildren:
        gwlist = sorted([id] + gwchildren)
        gwrange = list(range(id, int(tree['nodes'][gwchildren[-1]][ID]) + 1))
        # All nodes between me and my last goeswith child should be goeswith too.
        if gwlist != gwrange:
            warn("Violation of guidelines: gaps in goeswith group %s != %s" % (str(gwlist), str(gwrange)), 'Syntax', nodelineno=tree['linenos'][id])
        # Non-last node in a goeswith range must have a space after itself.
        nospaceafter = [x for x in gwlist[:-1] if 'SpaceAfter=No' in tree['nodes'][x][MISC].split('|')]
        if nospaceafter:
            warn("'goeswith' cannot connect nodes that are not separated by whitespace", 'Syntax', nodelineno=tree['linenos'][id])

def validate_fixed_span(id, tree):
    """
    Like with goeswith, the fixed relation should not in general skip words that
    are not part of the fixed expression. Unlike goeswith however, there can be
    an intervening punctuation symbol.

    Update 2019-04-13: The rule that fixed expressions cannot be discontiguous
    has been challenged with examples from Swedish and Coptic, see
    https://github.com/UniversalDependencies/docs/issues/623
    For the moment, I am turning this test off. In the future, we should
    distinguish fatal errors from warnings and then this test will perhaps be
    just a warning.
    """
    return ###!!! temporarily turned off
    fxchildren = sorted([i for i in tree['children'][id] if lspec2ud(tree['nodes'][i][DEPREL]) == 'fixed'])
    if fxchildren:
        fxlist = sorted([id] + fxchildren)
        fxrange = list(range(id, int(tree['nodes'][fxchildren[-1]][ID]) + 1))
        # All nodes between me and my last fixed child should be either fixed or punct.
        fxdiff = set(fxrange) - set(fxlist)
        fxgap = [i for i in fxdiff if lspec2ud(tree['nodes'][i][DEPREL]) != 'punct']
        if fxgap:
            warn("Gaps in fixed expression %s" % str(fxlist), 'Syntax', nodelineno=tree['linenos'][id])

def validate_projective_punctuation(id, tree):
    """
    Punctuation is not supposed to cause nonprojectivity or to be attached
    nonprojectively.
    """
    # This is a level 3 test, we will check only the universal part of the relation.
    deprel = lspec2ud(tree['nodes'][id][DEPREL])
    if deprel == 'punct':
        nonprojnodes = get_caused_nonprojectivities(id, tree)
        if nonprojnodes:
            warn("Punctuation must not cause non-projectivity of nodes %s" % nonprojnodes, 'Syntax', nodeid=id, nodelineno=tree['linenos'][id])
        gap = get_gap(id, tree)
        if gap:
            warn("Punctuation must not be attached non-projectively over nodes %s" % sorted(gap), 'Syntax', nodeid=id, nodelineno=tree['linenos'][id])

def validate_annotation(tree):
    """
    Checks universally valid consequences of the annotation guidelines.
    """
    for node in tree['nodes']:
        id = int(node[ID])
        validate_upos_vs_deprel(id, tree)
        validate_left_to_right_relations(id, tree)
        validate_single_subject(id, tree)
        validate_functional_leaves(id, tree)
        validate_fixed_span(id, tree)
        validate_goeswith_span(id, tree)
        validate_projective_punctuation(id, tree)

def validate_enhanced_annotation(graph):
    """
    Checks universally valid consequences of the annotation guidelines in the
    enhanced representation. Currently tests only phenomena specific to the
    enhanced dependencies; however, it we should also test things that are
    required in the basic dependencies (such as left-to-right coordination),
    unless it is obvious that in enhanced dependencies such things are legal.
    """
    # Enhanced dependencies should not contain the orphan relation.
    # However, all types of enhancements are optional and orphans are excluded
    # only if this treebank addresses gapping. We do not know it until we see
    # the first empty node.
    global line_of_first_empty_node
    global line_of_first_enhanced_orphan
    for id in graph.keys():
        if is_empty_node(graph[id]['cols']):
            if not line_of_first_empty_node:
                ###!!! This may not be exactly the first occurrence because the ids (keys) are not sorted.
                line_of_first_empty_node = graph[id]['lineno']
                # Empty node itself is not an error. Report it only for the first time
                # and only if an orphan occurred before it.
                if line_of_first_enhanced_orphan:
                    warn("Empty node means that we address gapping and there should be no orphans in the enhanced graph; but we saw one on line %s" % line_of_first_enhanced_orphan, 'Enhanced', nodelineno=graph[id]['lineno'])
        udeprels = set([lspec2ud(d) for h, d in graph[id]['deps']])
        if 'orphan' in udeprels:
            if not line_of_first_enhanced_orphan:
                ###!!! This may not be exactly the first occurrence because the ids (keys) are not sorted.
                line_of_first_enhanced_orphan = graph[id]['lineno']
            # If we have seen an empty node, then the orphan is an error.
            if  line_of_first_empty_node:
                warn("'orphan' not allowed in enhanced graph because we saw an empty node on line %s" % line_of_first_empty_node, 'Enhanced', nodelineno=graph[id]['lineno'])



#==============================================================================
# Level 4 tests. Language-specific formal tests. Now we can check in which
# words spaces are permitted, and which Feature=Value pairs are defined.
#==============================================================================

def validate_whitespace(cols, tag_sets):
    """
    Checks a single line for disallowed whitespace.
    Here we assume that all language-independent whitespace-related tests have
    already been done in validate_cols_level1(), so we only check for words
    with spaces that are explicitly allowed in a given language.
    """
    for col_idx in (FORM,LEMMA):
        if col_idx >= len(cols):
            break # this has been already reported in trees()
        if whitespace_re.match(cols[col_idx]) is not None:
            # Whitespace found - does it pass?
            for regex in tag_sets[TOKENSWSPACE]:
                if regex.fullmatch(cols[col_idx]):
                    break
            else:
                warn_on_missing_files.add('tokens_w_space')
                warn("'%s' in column %s is not on the list of exceptions allowed to contain whitespace (data/tokens_w_space.LANG files)."%(cols[col_idx], COLNAMES[col_idx]), 'Format')



#==============================================================================
# Level 5 tests. Annotation content vs. the guidelines, language-specific.
#==============================================================================

def validate_auxiliary_verbs(cols, children, nodes, line, lang):
    """
    Verifies that the UPOS tag AUX is used only with lemmas that are known to
    act as auxiliary verbs or particles in the given language.
    Parameters:
      'cols' ....... columns of the head node
      'children' ... list of ids
      'nodes' ...... dictionary where we can translate the node id into its
                     CoNLL-U columns
      'line' ....... line number of the node within the file
    """
    if cols[UPOS] == 'AUX' and cols[LEMMA] != '_':
        ###!!! In the future, lists like this one will be read from a file.
        auxdict = {
            # ChrisManning 2019/04: Allow 'get' as aux for get passive construction
            'en':  ['be', 'have', 'do', 'will', 'would', 'may', 'might', 'can', 'could', 'shall', 'should', 'must', 'get'],
            'nl':  ['zijn', 'hebben', 'worden', 'kunnen', 'mogen', 'zullen', 'moeten'],
            'de':  ['sein', 'haben', 'werden', 'dürfen', 'können', 'mögen', 'wollen', 'sollen', 'müssen'],
            'sv':  ['vara', 'ha', 'bli', 'komma', 'få', 'kunna', 'kunde', 'vilja', 'torde', 'behöva', 'böra', 'skola', 'måste', 'må', 'lär', 'do'], # Note: 'do' is English and is included because of code switching (titles of songs).
            'no':  ['være', 'vere', 'ha', 'verte', 'bli', 'få', 'kunne', 'ville', 'vilje', 'tørre', 'tore', 'burde', 'skulle', 'måtte'],
            'da':  ['være', 'have', 'blive', 'kunne', 'ville', 'turde', 'burde', 'skulle', 'måtte'],
            'fo':  ['vera', 'hava', 'verða', 'koma', 'fara', 'kunna'],
<<<<<<< HEAD
            # The addition of the following to Portuguese was requested by Alexandre Rademaker:
            # 'continuar', 'passar', 'ficar', 'começar', 'voltar', 'parecer', 'acabar', 'deixar', 'vir'
            'pt':  ['ser', 'estar', 'haver', 'ter', 'andar', 'ir', 'poder', 'dever'],
            # The addition of the following to Galician was requested by Marcos Garcia:
            # 'vir', semellar', 'seguir', 'deixar', 'quedar', 'levar', 'acabar'
            'gl':  ['ser', 'estar', 'haber', 'ter', 'ir', 'poder', 'querer', 'deber', 'vir', 'semellar', 'seguir', 'deixar', 'quedar', 'levar', 'acabar'],
=======
            'pt':  ['ser', 'estar', 'haver', 'ter', 'andar', 'ir', 'poder', 'dever', 'continuar', 'passar', 'ameaçar',
                    'recomeçar', 'ficar', 'começar', 'voltar', 'parecer', 'acabar', 'deixar', 'vir','chegar', 'costumar', 'quer',
                    'querer','parar','procurar','interpretar','tender', 'viver','permitir','agredir','tornar', 'interpelar'],
            'gl':  ['ser', 'estar', 'haber', 'ter', 'ir', 'poder', 'querer', 'deber'],
>>>>>>> c5aef18d
            'es':  ['ser', 'estar', 'haber', 'tener', 'ir', 'poder', 'saber', 'querer', 'deber'],
            'ca':  ['ser', 'estar', 'haver', 'anar', 'poder', 'saber'],
            'fr':  ['être', 'avoir', 'faire', 'aller', 'pouvoir', 'savoir', 'vouloir', 'devoir'],
            'it':  ['essere', 'stare', 'avere', 'fare', 'andare', 'venire', 'potere', 'sapere', 'volere', 'dovere'],
            'ro':  ['fi', 'avea', 'putea', 'ști', 'vrea', 'trebui'],
            'cs':  ['být', 'bývat', 'bývávat'],
            'sk':  ['byť', 'bývať', 'by'],
            'hsb': ['być'],
            # zostać is for passive-action, być for passive-state
            # niech* are (3rd person?) imperative markers
            # "to" is a copula and Agnieszka insists that, "according to current analyses of Polish", it is a verb in the present tense
            'pl':  ['być', 'bywać', 'by', 'zostać', 'zostawać', 'niech', 'niechaj', 'niechajże', 'to'],
            'uk':  ['бути', 'бувати', 'би', 'б'],
            'be':  ['быць', 'б'],
            'ru':  ['быть', 'бы', 'б'],
            'sl':  ['biti'],
            'hr':  ['biti', 'htjeti'],
            'sr':  ['biti', 'hteti'],
            'bg':  ['съм', 'бъда', 'бивам', 'би', 'да', 'ще'],
            'cu':  ['бꙑти'],
            'lt':  ['būti'],
            'lv':  ['būt', 'kļūt', 'tikt', 'tapt'], # see the comment in the list of copulas
            'yo':  ['jẹ́', 'ní', 'kí', 'kìí', 'ń', 'ti', 'tí', 'yóò', 'máa', 'á', 'ó', 'yió', 'ìbá', 'ì', 'bá', 'lè', 'má', 'máà']
        }
        lspecauxs = auxdict.get(lang, None)
        if lspecauxs and not cols[LEMMA] in lspecauxs:
            warn("'%s' is not an auxiliary verb in language [%s]" % (cols[LEMMA], lang), 'Morpho', nodeid=cols[ID], nodelineno=line)

def validate_copula_lemmas(cols, children, nodes, line, lang):
    """
    Verifies that the relation cop is used only with lemmas that are known to
    act as copulas in the given language.
    Parameters:
      'cols' ....... columns of the head node
      'children' ... list of ids
      'nodes' ...... dictionary where we can translate the node id into its
                     CoNLL-U columns
      'line' ....... line number of the node within the file
    """
    if cols[DEPREL] == 'cop' and cols[LEMMA] != '_':
        ###!!! In the future, lists like this one will be read from a file.
        # The UD guidelines narrow down the class of copulas to just the equivalent of "to be" (equivalence).
        # Other verbs that may be considered copulas by the traditional grammar (such as the equivalents of
        # "to become" or "to seem") are not copulas in UD; they head the nominal predicate, which is their xcomp.
        # Existential "to be" can be copula only if it is the same verb as in equivalence ("John is a teacher").
        # If the language uses two different verbs, then the existential one is not a copula.
        # Besides AUX, the copula can also be a pronoun in some languages.
        copdict = {
            'en':  ['be'],
            'af':  ['is', 'wees'],
            'nl':  ['zijn'],
            'de':  ['sein'],
            'sv':  ['vara'],
            'no':  ['være', 'vere'], # 'vere' is the Nynorsk variant
            'da':  ['være'],
            'fo':  ['vera'],
            'pcm': ['na', 'be'],
            # In Romance languages, both "ser" and "estar" qualify as copulas.
            'pt':  ['ser', 'estar'],
            'gl':  ['ser', 'estar'],
            'es':  ['ser', 'estar'],
            'ca':  ['ser', 'estar'],
            'fr':  ['être'],
            'it':  ['essere'],
            'ro':  ['fi'],
            'la':  ['sum'],
            # In Slavic languages, the iteratives are still variants of "to be", although they have a different lemma (derived from the main one).
            # In addition, Polish and Russian also have pronominal copulas ("to" = "this/that").
            'cs':  ['být', 'bývat', 'bývávat'],
            'sk':  ['byť', 'bývať'],
            'hsb': ['być'],
            'pl':  ['być', 'bywać', 'to'],
            'uk':  ['бути', 'бувати'],
            'be':  ['быць', 'гэта'],
            'ru':  ['быть', 'это'],
            'sl':  ['biti'],
            'hr':  ['biti'],
            'sr':  ['biti'],
            'bg':  ['съм', 'бъда'],
            'cu':  ['бꙑти'],
            'lt':  ['būti'],
            # Lauma says that all four should be copulas despite the fact that
            # kļūt and tapt correspond to English "to become", which is not
            # copula in UD. See also the discussion in
            # https://github.com/UniversalDependencies/docs/issues/622
            'lv':  ['būt', 'kļūt', 'tikt', 'tapt'],
            'ga':  ['is'],
            'cy':  ['bod'],
            'br':  ['bezañ'],
            'grc': ['εἰμί'],
            'el':  ['είμαι'],
            'hy':  ['եմ'],
            'kmr': ['bûn'],
            'fa':  ['است'],
            'sa':  ['अस्'],
            'hi':  ['है', 'था'],
            'ur':  ['ہے', 'تھا'],
            'mr':  ['असणे'],
            'eu':  ['izan', 'egon', 'ukan'],
            # Uralic languages.
            'fi':  ['olla'],
            'et':  ['olema'],
            'sme': ['leat'],
            'myv': ['оль'],
            # Niko says about Komi:
            # Past tense copula is вӧвны, and in the future it is лоны, and both have a few frequentative forms.
            'kpv': ['лоны', 'лолыны', 'вӧвны', 'вӧвлыны', 'вӧвлывлыны'],
            'hu':  ['van'],
            # Altaic languages.
            'tr':  ['i'],
            'kk':  ['бол', 'е'],
            'ug':  ['بول', 'ئى'],
            'bxr': ['бай', 'боло'],
            'ko':  ['이+라는'],
            'ja':  ['だ'],
            # Dravidian languages.
            'ta':  ['முயல்'],
            # Sino-Tibetan languages.
            'zh':  ['是'],
            'yue': ['係'],
            # Austro-Asiatic languages.
            'vi':  ['là'],
            # Austronesian languages.
            'id':  ['adalah'],
            'tl':  ['may'],
            # Afro-Asiatic languages.
            'ar':  ['كَان', 'لَيس', 'لسنا', 'هُوَ'],
            'he':  ['היה', 'הוא', 'זה'],
            'am':  ['ን'],
            'cop': ['ⲡⲉ'],
            # Niger-Congo languages.
            'yo':  ['jẹ́', 'ní']
        }
        lspeccops = copdict.get(lang, None)
        if lspeccops and not cols[LEMMA] in lspeccops:
            warn("'%s' is not a copula in language [%s]" % (cols[LEMMA], lang), 'Syntax', nodeid=cols[ID], nodelineno=line)

def validate_lspec_annotation(tree, lang):
    """
    Checks language-specific consequences of the annotation guidelines.
    """
    ###!!! Building the information about the tree is repeated and has been done in the other functions before.
    ###!!! We should remember the information and not build it several times!
    global sentence_line # the line of the first token/word of the current tree (skipping comments!)
    node_line = sentence_line - 1
    lines = {} # node id -> line number of that node (for error messages)
    nodes = {} # node id -> columns of that node
    children = {} # node -> set of children
    for cols in tree:
        node_line += 1
        if not is_word(cols):
            continue
        if HEAD >= len(cols):
            # This error has been reported on lower levels, do not report it here.
            # Do not continue to check annotation if there are elementary flaws.
            return
        if cols[HEAD]=='_':
            # This error has been reported on lower levels, do not report it here.
            # Do not continue to check annotation if there are elementary flaws.
            return
        try:
            id_ = int(cols[ID])
        except ValueError:
            # This error has been reported on lower levels, do not report it here.
            # Do not continue to check annotation if there are elementary flaws.
            return
        try:
            head = int(cols[HEAD])
        except ValueError:
            # This error has been reported on lower levels, do not report it here.
            # Do not continue to check annotation if there are elementary flaws.
            return
        # Incrementally build the set of children of every node.
        lines.setdefault(cols[ID], node_line)
        nodes.setdefault(cols[ID], cols)
        children.setdefault(cols[HEAD], set()).add(cols[ID])
    for cols in tree:
        if not is_word(cols):
            continue
        myline = lines.get(cols[ID], sentence_line)
        mychildren = children.get(cols[ID], [])
        validate_auxiliary_verbs(cols, mychildren, nodes, myline, lang)
        validate_copula_lemmas(cols, mychildren, nodes, myline, lang)



#==============================================================================
# Main part.
#==============================================================================

def validate(inp, out, args, tag_sets, known_sent_ids):
    global tree_counter
    for comments, sentence in trees(inp, tag_sets, args):
        tree_counter += 1
        #the individual lines have been validated already in trees()
        #here go tests which are done on the whole tree
        validate_ID_sequence(sentence) # level 1
        validate_token_ranges(sentence) # level 1
        if args.level > 1:
            validate_sent_id(comments, known_sent_ids, args.lang) # level 2
            if args.check_tree_text:
                validate_text_meta(comments, sentence) # level 2
            validate_root(sentence) # level 2
            validate_ID_references(sentence) # level 2
            validate_deps(sentence) # level 2 and up
            tree = build_tree(sentence) # level 2 test: tree is single-rooted, connected, cycle-free
            egraph = build_egraph(sentence) # level 2 test: egraph is connected
            if tree:
                if args.level > 2:
                    validate_annotation(tree) # level 3
                    if args.level > 4:
                        validate_lspec_annotation(sentence, args.lang) # level 5
            else:
                warn("Skipping annotation tests because of corrupt tree structure", 'Format', lineno=False)
            if egraph:
                if args.level > 2:
                    validate_enhanced_annotation(egraph) # level 3
    validate_newlines(inp) # level 1

def load_file(f_name):
    res=set()
    with io.open(f_name, 'r', encoding='utf-8') as f:
        for line in f:
            line=line.strip()
            if not line or line.startswith('#'):
                continue
            res.add(line)
    return res

def load_set(f_name_ud,f_name_langspec,validate_langspec=False,validate_enhanced=False):
    """
    Loads a list of values from the two files, and returns their
    set. If f_name_langspec doesn't exist, loads nothing and returns
    None (ie this taglist is not checked for the given language). If f_name_langspec
    is None, only loads the UD one. This is probably only useful for CPOS which doesn't
    allow language-specific extensions. Set validate_langspec=True when loading basic dependencies.
    That way the language specific deps will be checked to be truly extensions of UD ones.
    Set validate_enhanced=True when loading enhanced dependencies. They will be checked to be
    truly extensions of universal relations, too; but a more relaxed regular expression will
    be checked because enhanced relations may contain stuff that is forbidden in the basic ones.
    """
    res=load_file(os.path.join(THISDIR,"data",f_name_ud))
    #Now res holds UD
    #Next load and optionally check the langspec extensions
    if f_name_langspec is not None and f_name_langspec!=f_name_ud:
        path_langspec = os.path.join(THISDIR,"data",f_name_langspec)
        if os.path.exists(path_langspec):
            global curr_fname
            curr_fname = path_langspec # so warn() does not fail on undefined curr_fname
            l_spec=load_file(path_langspec)
            for v in l_spec:
                if validate_enhanced:
                    # We are reading the list of language-specific dependency relations in the enhanced representation
                    # (i.e., the DEPS column, not DEPREL). Make sure that they match the regular expression that
                    # restricts enhanced dependencies.
                    if not edeprel_re.match(v):
                        warn("Spurious language-specific enhanced relation '%s' - it does not match the regular expression that restricts enhanced relations."%v, 'Syntax', lineno=False)
                        continue
                elif validate_langspec:
                    # We are reading the list of language-specific dependency relations in the basic representation
                    # (i.e., the DEPREL column, not DEPS). Make sure that they match the regular expression that
                    # restricts basic dependencies. (In particular, that they do not contain extensions allowed in
                    # enhanced dependencies, which should be listed in a separate file.)
                    if not re.match(r"^[a-z]+(:[a-z]+)?$", v):
                        warn("Spurious language-specific relation '%s' - in basic UD, it must match '^[a-z]+(:[a-z]+)?'."%v, 'Syntax', lineno=False)
                        continue
                if validate_langspec or validate_enhanced:
                    try:
                        parts=v.split(':')
                        if parts[0] not in res:
                            warn("Spurious language-specific relation '%s' - not an extension of any UD relation."%v, 'Syntax', lineno=False)
                            continue
                    except:
                        warn("Spurious language-specific relation '%s' - not an extension of any UD relation."%v, 'Syntax', lineno=False)
                        continue
                res.add(v)
    return res

if __name__=="__main__":
    opt_parser = argparse.ArgumentParser(description="CoNLL-U validation script")

    io_group=opt_parser.add_argument_group("Input / output options")
    io_group.add_argument('--quiet', dest="quiet", action="store_true", default=False, help='Do not print any error messages. Exit with 0 on pass, non-zero on fail.')
    io_group.add_argument('--max-err', action="store", type=int, default=20, help='How many errors to output before exiting? 0 for all. Default: %(default)d.')
    io_group.add_argument('input', nargs='*', help='Input file name(s), or "-" or nothing for standard input.')
    #I don't think output makes much sense now that we allow multiple inputs, so it will default to /dev/stdout
    #io_group.add_argument('output', nargs='', help='Output file name, or "-" or nothing for standard output.')

    list_group=opt_parser.add_argument_group("Tag sets","Options relevant to checking tag sets.")
    list_group.add_argument("--lang", action="store", required=True, default=None, help="Which langauge are we checking? If you specify this (as a two-letter code), the tags will be checked using the language-specific files in the data/ directory of the validator. It's also possible to use 'ud' for checking compliance with purely ud.")

    tree_group=opt_parser.add_argument_group("Tree constraints","Options for checking the validity of the tree.")
    tree_group.add_argument("--level", action="store", type=int, default=5, dest="level", help="Level 1: Test only CoNLL-U backbone. Level 2: UD format. Level 3: UD contents. Level 4: Language-specific labels. Level 5: Language-specific contents.")
    tree_group.add_argument("--multiple-roots", action="store_false", default=True, dest="single_root", help="Allow trees with several root words (single root required by default).")

    meta_group=opt_parser.add_argument_group("Metadata constraints","Options for checking the validity of tree metadata.")
    meta_group.add_argument("--no-tree-text", action="store_false", default=True, dest="check_tree_text", help="Do not test tree text. For internal use only, this test is required and on by default.")
    meta_group.add_argument("--no-space-after", action="store_false", default=True, dest="check_space_after", help="Do not test presence of SpaceAfter=No.")

    args = opt_parser.parse_args() #Parsed command-line arguments
    error_counter={} #Incremented by warn()  {key: error type value: its count}
    tree_counter=0

    # Level of validation
    if args.level < 1:
        print('Option --level must not be less than 1; changing from %d to 1' % args.level, file=sys.stderr)
        args.level = 1
    # No language-specific tests for levels 1-3
    # Anyways, any Feature=Value pair should be allowed at level 3 (because it may be language-specific),
    # and any word form or lemma can contain spaces (because language-specific guidelines may allow it).
    # We can also test language 'ud' on level 4; then it will require that no language-specific features are present.
    if args.level < 4:
        args.lang = 'ud'

    tagsets={XPOS:None,UPOS:None,FEATS:None,DEPREL:None,DEPS:None,TOKENSWSPACE:None} #sets of tags for every column that needs to be checked, plus (in v2) other sets, like the allowed tokens with space

    if args.lang:
        tagsets[DEPREL]=load_set("deprel.ud","deprel."+args.lang,validate_langspec=True)
        # All relations available in DEPREL are also allowed in DEPS.
        # In addition, there might be relations that are only allowed in DEPS.
        # One of them, "ref", is universal and we currently list it directly in the code here, instead of creating a file "edeprel.ud".
        tagsets[DEPS]=tagsets[DEPREL]|{"ref"}|load_set("deprel.ud","edeprel."+args.lang,validate_enhanced=True)
        tagsets[FEATS]=load_set("feat_val.ud","feat_val."+args.lang)
        tagsets[UPOS]=load_set("cpos.ud",None)
        tagsets[TOKENSWSPACE]=load_set("tokens_w_space.ud","tokens_w_space."+args.lang)
        tagsets[TOKENSWSPACE]=[re.compile(regex,re.U) for regex in tagsets[TOKENSWSPACE]] #...turn into compiled regular expressions

    out=sys.stdout # hard-coding - does this ever need to be anything else?

    try:
        known_sent_ids=set()
        open_files=[]
        if args.input==[]:
            args.input.append('-')
        for fname in args.input:
            if fname=='-':
                # Set PYTHONIOENCODING=utf-8 before starting Python. See https://docs.python.org/3/using/cmdline.html#envvar-PYTHONIOENCODING
                # Otherwise ANSI will be read in Windows and locale-dependent encoding will be used elsewhere.
                open_files.append(sys.stdin)
            else:
                open_files.append(io.open(fname, 'r', encoding='utf-8'))
        for curr_fname,inp in zip(args.input,open_files):
            validate(inp,out,args,tagsets,known_sent_ids)
    except:
        warn('Exception caught!', 'Format')
        # If the output is used in an HTML page, it must be properly escaped
        # because the traceback can contain e.g. "<module>". However, escaping
        # is beyond the goal of validation, which can be also run in a console.
        traceback.print_exc()
    if not error_counter:
        if not args.quiet:
            print('*** PASSED ***', file=sys.stderr)
        sys.exit(0)
    else:
        if not args.quiet:
            for k,v in sorted(error_counter.items()):
                print('%s errors: %d' %(k, v), file=sys.stderr)
            print('*** FAILED *** with %d errors'%sum(v for k,v in iter(error_counter.items())), file=sys.stderr)
        for f_name in sorted(warn_on_missing_files):
            filepath = os.path.join(THISDIR, 'data', f_name+'.'+args.lang)
            if not os.path.exists(filepath):
                print('The language-specific file %s does not exist.'%filepath, file=sys.stderr)
        sys.exit(1)<|MERGE_RESOLUTION|>--- conflicted
+++ resolved
@@ -1265,19 +1265,10 @@
             'no':  ['være', 'vere', 'ha', 'verte', 'bli', 'få', 'kunne', 'ville', 'vilje', 'tørre', 'tore', 'burde', 'skulle', 'måtte'],
             'da':  ['være', 'have', 'blive', 'kunne', 'ville', 'turde', 'burde', 'skulle', 'måtte'],
             'fo':  ['vera', 'hava', 'verða', 'koma', 'fara', 'kunna'],
-<<<<<<< HEAD
-            # The addition of the following to Portuguese was requested by Alexandre Rademaker:
-            # 'continuar', 'passar', 'ficar', 'começar', 'voltar', 'parecer', 'acabar', 'deixar', 'vir'
-            'pt':  ['ser', 'estar', 'haver', 'ter', 'andar', 'ir', 'poder', 'dever'],
-            # The addition of the following to Galician was requested by Marcos Garcia:
-            # 'vir', semellar', 'seguir', 'deixar', 'quedar', 'levar', 'acabar'
-            'gl':  ['ser', 'estar', 'haber', 'ter', 'ir', 'poder', 'querer', 'deber', 'vir', 'semellar', 'seguir', 'deixar', 'quedar', 'levar', 'acabar'],
-=======
             'pt':  ['ser', 'estar', 'haver', 'ter', 'andar', 'ir', 'poder', 'dever', 'continuar', 'passar', 'ameaçar',
                     'recomeçar', 'ficar', 'começar', 'voltar', 'parecer', 'acabar', 'deixar', 'vir','chegar', 'costumar', 'quer',
                     'querer','parar','procurar','interpretar','tender', 'viver','permitir','agredir','tornar', 'interpelar'],
-            'gl':  ['ser', 'estar', 'haber', 'ter', 'ir', 'poder', 'querer', 'deber'],
->>>>>>> c5aef18d
+            'gl':  ['ser', 'estar', 'haber', 'ter', 'ir', 'poder', 'querer', 'deber', 'vir', 'semellar', 'seguir', 'deixar', 'quedar', 'levar', 'acabar'],
             'es':  ['ser', 'estar', 'haber', 'tener', 'ir', 'poder', 'saber', 'querer', 'deber'],
             'ca':  ['ser', 'estar', 'haver', 'anar', 'poder', 'saber'],
             'fr':  ['être', 'avoir', 'faire', 'aller', 'pouvoir', 'savoir', 'vouloir', 'devoir'],
